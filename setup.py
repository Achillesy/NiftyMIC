--- conflicted
+++ resolved
@@ -61,11 +61,7 @@
 
 
 setup(name='NiftyMIC',
-<<<<<<< HEAD
-      version='0.3.1',
-=======
-      version='0.5rc1',
->>>>>>> 966d4d05
+      version='0.4',
       description=description,
       long_description=long_description,
       url='https://github.com/gift-surg/NiftyMIC',
