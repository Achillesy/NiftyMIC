--- conflicted
+++ resolved
@@ -248,24 +248,15 @@
         if args.verbose and args.reconstruction_type in ["TVL2", "HuberL2"]:
             output = ph.append_to_filename(args.output, "_init")
 
-<<<<<<< HEAD
-        if args.mask:
-            mask_estimator = bm.BinaryMaskFromMaskSRREstimator(recon.sitk)
-            mask_estimator.run()
-            mask_sitk = mask_estimator.get_mask_sitk()
-            dw.DataWriter.write_mask(mask_sitk, output, description=filename)
-        else:
-            dw.DataWriter.write_image(recon.sitk, output, description=filename)
-=======
             if args.mask:
-                mask_estimator = bm.BinaryMaskFromMaskSRREstimator(
-                    recon.sitk)
+                mask_estimator = bm.BinaryMaskFromMaskSRREstimator(recon.sitk)
                 mask_estimator.run()
                 mask_sitk = mask_estimator.get_mask_sitk()
-                dw.DataWriter.write_mask(mask_sitk, output)
+                dw.DataWriter.write_mask(
+                    mask_sitk, output, description=filename)
             else:
-                dw.DataWriter.write_image(recon.sitk, output)
->>>>>>> 546f6b07
+                dw.DataWriter.write_image(
+                    recon.sitk, output, description=filename)
 
             show_niftis.insert(0, output)
 
@@ -306,27 +297,16 @@
             recon = SRR.get_reconstruction()
             filename = SRR.get_setting_specific_filename()
 
-<<<<<<< HEAD
-            if args.mask:
-                mask_estimator = bm.BinaryMaskFromMaskSRREstimator(recon.sitk)
-                mask_estimator.run()
-                mask_sitk = mask_estimator.get_mask_sitk()
-                dw.DataWriter.write_mask(
-                    mask_sitk, args.output, description=filename)
-
-            else:
-                dw.DataWriter.write_image(
-                    recon.sitk, args.output, description=filename)
-=======
         if args.mask:
             mask_estimator = bm.BinaryMaskFromMaskSRREstimator(recon.sitk)
             mask_estimator.run()
             mask_sitk = mask_estimator.get_mask_sitk()
-            dw.DataWriter.write_mask(mask_sitk, args.output)
+            dw.DataWriter.write_mask(
+                mask_sitk, args.output, description=filename)
 
         else:
-            dw.DataWriter.write_image(recon.sitk, args.output)
->>>>>>> 546f6b07
+            dw.DataWriter.write_image(
+                recon.sitk, args.output, description=filename)
 
         if args.verbose:
             show_niftis.insert(0, args.output)
